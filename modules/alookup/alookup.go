/*
 * ZDNS Copyright 2016 Regents of the University of Michigan
 *
 * Licensed under the Apache License, Version 2.0 (the "License"); you may not
 * use this file except in compliance with the License. You may obtain a copy
 * of the License at http://www.apache.org/licenses/LICENSE-2.0
 *
 * Unless required by applicable law or agreed to in writing, software
 * distributed under the License is distributed on an "AS IS" BASIS,
 * WITHOUT WARRANTIES OR CONDITIONS OF ANY KIND, either express or
 * implied. See the License for the specific language governing
 * permissions and limitations under the License.
 */

package alookup

import (
	"flag"
	"strings"

	"github.com/miekg/dns"
	"github.com/zmap/zdns"
	"github.com/zmap/zdns/modules/miekg"
)

type Result struct {
	IPv4Addresses []string `json:"ipv4_addresses,omitempty"`
	IPv6Addresses []string `json:"ipv6_addresses,omitempty"`
}

// Per Connection Lookup ======================================================
//
type Lookup struct {
	Factory *RoutineLookupFactory
	miekg.Lookup
}

func (s *Lookup) DoLookup(name string) (interface{}, zdns.Status, error) {
	nameServer := s.Factory.Factory.RandomNameServer()
	return s.DoTargetedLookup(name, nameServer)
}

func (s *Lookup) DoTargetedLookup(name, nameServer string) (interface{}, zdns.Status, error) {
	requests := []uint16{}
	if s.Factory.Factory.IPv6Lookup {
		requests = append(requests, dns.TypeAAAA)
	}
	if s.Factory.Factory.IPv4Lookup {
		requests = append(requests, dns.TypeA)
	}
	res := Result{}
	for _, dnsType := range requests {
		miekgResult, status, err := miekg.DoLookup(s.Factory.Client, s.Factory.TCPClient, nameServer, dnsType, name)
		if status != zdns.STATUS_NOERROR || err != nil {
			return nil, status, err
		}
		names := map[string]bool{strings.ToLower(name): true}
		searchSet := []miekg.Answer{}
		for _, a := range miekgResult.(miekg.Result).Additional {
			ans, ok := a.(miekg.Answer)
			if !ok {
				continue
			}
			searchSet = append(searchSet, ans)
		}
		for _, a := range miekgResult.(miekg.Result).Answers {
			ans, ok := a.(miekg.Answer)
			if !ok {
				continue
			}
			searchSet = append(searchSet, ans)
		}
		for _, add := range searchSet {
			if add.Type == "CNAME" {
				if _, ok := names[strings.ToLower(add.Name)]; ok {
					names[strings.ToLower(add.Answer[0:len(add.Answer)-1])] = true
				}
			}
		}
		for _, add := range searchSet {
			if add.Type == dns.Type(dnsType).String() {
				if _, ok := names[strings.ToLower(add.Name)]; ok {
					if add.Type == dns.Type(dns.TypeA).String() {
						res.IPv4Addresses = append(res.IPv4Addresses, add.Answer)
					}
					if add.Type == dns.Type(dns.TypeAAAA).String() {
						res.IPv6Addresses = append(res.IPv6Addresses, add.Answer)
					}
				}
			}
		}
	}
	if len(res.IPv4Addresses) == 0 && len(res.IPv6Addresses) == 0 {
		return nil, zdns.STATUS_NO_ANSWER, nil
	}
<<<<<<< HEAD
	return res, zdns.STATUS_SUCCESS, nil
=======
	return res, zdns.STATUS_NOERROR, nil
>>>>>>> b542f064
}

// Per GoRoutine Factory ======================================================
//
type RoutineLookupFactory struct {
	miekg.RoutineLookupFactory
	Factory *GlobalLookupFactory
}

func (s *RoutineLookupFactory) MakeLookup() (zdns.Lookup, error) {
	a := Lookup{Factory: s}
	return &a, nil
}

// Global Factory =============================================================
//
type GlobalLookupFactory struct {
	zdns.BaseGlobalLookupFactory
	IPv4Lookup bool
	IPv6Lookup bool
}

func (s *GlobalLookupFactory) AddFlags(f *flag.FlagSet) {
	f.BoolVar(&s.IPv4Lookup, "ipv4-lookup", false, "perform A lookups for each server")
	f.BoolVar(&s.IPv6Lookup, "ipv6-lookup", false, "perform AAAA record lookups for each server")
}

// Command-line Help Documentation. This is the descriptive text what is
// returned when you run zdns module --help
func (s *GlobalLookupFactory) Help() string {
	return ""
}

func (s *GlobalLookupFactory) MakeRoutineFactory() (zdns.RoutineLookupFactory, error) {
	r := new(RoutineLookupFactory)
	r.Factory = s
	r.Initialize(s.GlobalConf.Timeout)
	return r, nil
}

// Global Registration ========================================================
//
func init() {
	s := new(GlobalLookupFactory)
	zdns.RegisterLookup("ALOOKUP", s)
}<|MERGE_RESOLUTION|>--- conflicted
+++ resolved
@@ -93,11 +93,7 @@
 	if len(res.IPv4Addresses) == 0 && len(res.IPv6Addresses) == 0 {
 		return nil, zdns.STATUS_NO_ANSWER, nil
 	}
-<<<<<<< HEAD
-	return res, zdns.STATUS_SUCCESS, nil
-=======
 	return res, zdns.STATUS_NOERROR, nil
->>>>>>> b542f064
 }
 
 // Per GoRoutine Factory ======================================================
