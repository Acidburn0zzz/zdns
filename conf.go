/*
 * ZDNS Copyright 2016 Regents of the University of Michigan
 *
 * Licensed under the Apache License, Version 2.0 (the "License"); you may not
 * use this file except in compliance with the License. You may obtain a copy
 * of the License at http://www.apache.org/licenses/LICENSE-2.0
 *
 * Unless required by applicable law or agreed to in writing, software
 * distributed under the License is distributed on an "AS IS" BASIS,
 * WITHOUT WARRANTIES OR CONDITIONS OF ANY KIND, either express or
 * implied. See the License for the specific language governing
 * permissions and limitations under the License.
 */

package zdns

import "time"

type GlobalConf struct {
	Threads     int
	Timeout     time.Duration
	AlexaFormat bool
	GoMaxProcs  int
	Verbosity   int

	NameServersSpecified bool
	NameServers          []string

	InputFilePath    string
	OutputFilePath   string
	LogFilePath      string
	MetadataFilePath string

	NamePrefix string

	Module string
}

type Metadata struct {
	Names       int            `json:"names"`
	Status      map[string]int `json:"statuses"`
	StartTime   string         `json:"start_time"`
	EndTime     string         `json:"end_time"`
	NameServers []string       `json:"name_servers"`
}

type Result struct {
	AlteredName string      `json:"altered_name,omitempty"`
	Name        string      `json:"name,omitempty"`
	Nameserver  string      `json:"nameserver,omitempty"`
	AlexaRank   int         `json:"alexa_rank,omitempty"`
	Status      string      `json:"status,omitempty"`
	Error       string      `json:"error,omitempty"`
	Data        interface{} `json:"data,omitempty"`
}

type TargetedDomain struct {
	Domain      string   `json:"domain"`
	Nameservers []string `json:"nameservers"`
}

type Status string

const (
	STATUS_SUCCESS   Status = "SUCCESS"
	STATUS_ERROR     Status = "ERROR"
	STATUS_NO_RECORD Status = "NORECORD"
<<<<<<< HEAD
=======
	STATUS_BLACKLIST Status = "BLACKLIST"
>>>>>>> 5305d1b6
	STATUS_NO_OUTPUT Status = "NO_OUTPUT"
)<|MERGE_RESOLUTION|>--- conflicted
+++ resolved
@@ -65,9 +65,6 @@
 	STATUS_SUCCESS   Status = "SUCCESS"
 	STATUS_ERROR     Status = "ERROR"
 	STATUS_NO_RECORD Status = "NORECORD"
-<<<<<<< HEAD
-=======
 	STATUS_BLACKLIST Status = "BLACKLIST"
->>>>>>> 5305d1b6
 	STATUS_NO_OUTPUT Status = "NO_OUTPUT"
 )