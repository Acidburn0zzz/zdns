/*
 * ZDNS Copyright 2016 Regents of the University of Michigan
 *
 * Licensed under the Apache License, Version 2.0 (the "License"); you may not
 * use this file except in compliance with the License. You may obtain a copy
 * of the License at http://www.apache.org/licenses/LICENSE-2.0
 *
 * Unless required by applicable law or agreed to in writing, software
 * distributed under the License is distributed on an "AS IS" BASIS,
 * WITHOUT WARRANTIES OR CONDITIONS OF ANY KIND, either express or
 * implied. See the License for the specific language governing
 * permissions and limitations under the License.
 */

package zdns

import "time"

type GlobalConf struct {
	Threads     int
	Timeout     time.Duration
	AlexaFormat bool
	GoMaxProcs  int
	Verbosity   int

	NameServersSpecified bool
	NameServers          []string

	InputFilePath    string
	OutputFilePath   string
	LogFilePath      string
	MetadataFilePath string

	NamePrefix string

	Module string
}

type Metadata struct {
	Names       int            `json:"names"`
	Status      map[string]int `json:"statuses"`
	StartTime   string         `json:"start_time"`
	EndTime     string         `json:"end_time"`
	NameServers []string       `json:"name_servers"`
}

type Result struct {
	AlteredName string      `json:"altered_name,omitempty"`
	Name        string      `json:"name,omitempty"`
	Nameserver  string      `json:"nameserver,omitempty"`
	AlexaRank   int         `json:"alexa_rank,omitempty"`
	Status      string      `json:"status,omitempty"`
	Error       string      `json:"error,omitempty"`
	Data        interface{} `json:"data,omitempty"`
}

type TargetedDomain struct {
	Domain      string   `json:"domain"`
	Nameservers []string `json:"nameservers"`
}

type Status string

const (
<<<<<<< HEAD
	STATUS_SUCCESS   Status = "SUCCESS"
	STATUS_ERROR     Status = "ERROR"
	STATUS_NO_RECORD Status = "NORECORD"
	STATUS_BLACKLIST Status = "BLACKLIST"
	STATUS_NO_OUTPUT Status = "NO_OUTPUT"
	STATUS_NO_ANSWER Status = "NO_ANSWER"
=======
	STATUS_SUCCESS       Status = "SUCCESS"
	STATUS_ERROR         Status = "ERROR"
	STATUS_NO_RECORD     Status = "NORECORD"
	STATUS_BLACKLIST     Status = "BLACKLIST"
	STATUS_NO_OUTPUT     Status = "NO_OUTPUT"
	STATUS_ILLEGAL_INPUT Status = "ILLEGAL_INPUT"
	STATUS_TIMEOUT       Status = "TIMEOUT"
	STATUS_TEMPORARY     Status = "TEMPORARY"
>>>>>>> 6f399f50
)<|MERGE_RESOLUTION|>--- conflicted
+++ resolved
@@ -62,21 +62,13 @@
 type Status string
 
 const (
-<<<<<<< HEAD
-	STATUS_SUCCESS   Status = "SUCCESS"
-	STATUS_ERROR     Status = "ERROR"
-	STATUS_NO_RECORD Status = "NORECORD"
-	STATUS_BLACKLIST Status = "BLACKLIST"
-	STATUS_NO_OUTPUT Status = "NO_OUTPUT"
-	STATUS_NO_ANSWER Status = "NO_ANSWER"
-=======
 	STATUS_SUCCESS       Status = "SUCCESS"
 	STATUS_ERROR         Status = "ERROR"
 	STATUS_NO_RECORD     Status = "NORECORD"
 	STATUS_BLACKLIST     Status = "BLACKLIST"
 	STATUS_NO_OUTPUT     Status = "NO_OUTPUT"
+	STATUS_NO_ANSWER     Status = "NO_ANSWER"
 	STATUS_ILLEGAL_INPUT Status = "ILLEGAL_INPUT"
 	STATUS_TIMEOUT       Status = "TIMEOUT"
 	STATUS_TEMPORARY     Status = "TEMPORARY"
->>>>>>> 6f399f50
 )